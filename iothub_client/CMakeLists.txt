--- conflicted
+++ resolved
@@ -101,35 +101,12 @@
         set(iothub_client_amqp_transport_c_files
             ${iothub_client_amqp_transport_c_files}
             ./src/iothubtransportamqp_websockets.c
-<<<<<<< HEAD
-            ./src/iothubtransportamqp.c
-            ./src/uamqp_messaging.c
-=======
->>>>>>> 6fec424a
         )
         
         set(iothub_client_amqp_transport_h_files
             ${iothub_client_amqp_transport_h_files}
             ./inc/iothubtransportamqp_websockets.h
-<<<<<<< HEAD
-            ./inc/iothubtransportamqp.h
-            ./inc/uamqp_messaging.h
-        )
-    else()
-        set(iothub_client_amqp_transport_c_files
-            ${iothub_client_ll_transport_c_files}
-            ./src/iothubtransportamqp.c
-            ./src/uamqp_messaging.c
-        )
-
-        set(iothub_client_amqp_transport_h_files
-            ${iothub_client_ll_transport_h_files}
-            ./inc/iothubtransportamqp.h
-            ./inc/uamqp_messaging.h
-        )
-=======
-        )
->>>>>>> 6fec424a
+        )
     endif()
     
     set(iothub_client_h_install_files
