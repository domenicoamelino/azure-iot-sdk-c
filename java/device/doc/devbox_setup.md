<<<<<<< HEAD
# Prepare your development environment

This document describes how to prepare your development environment to use the *Microsoft Azure IoT device SDK for Java*.

- [Java JDK SE](#installjava)
- [Maven 3](#installmaven)
- [Azure IoT device SDK for Java](#installiot)
	- [Build from source](#installiotsource)
	- [Include using Maven](#installiotmaven)
- [Application Samples](#samplecode)

<a name="installjava"/>
## Install Java JDK SE
To use the SDK and run the samples you will need **Java SE 8**.

### Windows
For downloads and installation instructions go here: http://www.oracle.com/technetwork/java/javase/downloads/index.html

#### Set up environment variables
- Please make sure that the `PATH` environment variable includes the full path to the `jdk1.8.x\bin` directory. (Example: C:\\Program Files\\Java\\jdk1.8.0_60\\bin)
- Please make sure that the `JAVA_HOME` environment variable includes the full path to the `jdk1.8.x` directory. (Example: JAVA_HOME=C:\\Program Files\\Java\\jdk1.8.0_60)

You can test whether your `PATH` variable is set correctly by restarting your console and running `java -version`.

### Linux

**Note:** If you are running a version of Ubuntu below 14.10, you must run the command shown below to add the repository that contains the **openjdk-8-jdk** package to Ubuntu's list of software sources before you attempt to use the **apt-get** command to install openjdk-8-jdk:

```
sudo add-apt-repository ppa:openjdk-r/ppa
```


On Linux, the Java OpenJDK 8 can be installed as follows:

```
sudo apt-get update
sudo apt-get install openjdk-8-jdk
```

#### Set up environment variables
- Please make sure that the `PATH` environment variable includes the full path to the bin folder containing java.

	```
	which java
	echo $PATH
	```
	Ensure that the bin directory shown by the ```which java``` command matches one of the directories shown in your $PATH variable.
	If it does not:
	```
	export PATH=/path/to/java/bin:$PATH
	```

- Please make sure that the `JAVA_HOME` environment variable includes the full path to the jdk.

	```
	update-alternatives --config java
	```
	Take note of the jdk location. ```update-alternatives``` will show something similar to ***/usr/lib/jvm/java-8-openjdk-amd64/jre/bin/java***. The jdk directory would then be ***/usr/lib/jvm/java-8-openjdk-amd64/***.

	```
	export JAVA_HOME=/path/to/jdk
	```


<a name="installmaven"/>
## Install Maven
Using **_Maven 3_** is the recommended way to install **Azure IoT device SDK for Java**.

### Windows
For downloads and installation instructions go here: https://maven.apache.org/download.cgi

#### Set up environment variables
- Please make sure that the `PATH` environment variable includes the full path to the `apache-maven-3.x.x\bin` directory. (Example: F:\\Setups\\apache-maven-3.3.3\\bin). The `apache-maven-3.x.x` directory is where Maven 3 is installed.

You can verify that the environment variables necessary to run **_Maven 3_** have been set correctly by restarting your console and running `mvn --version`.

### Linux
On Linux, Maven 3 can be installed as follows:

```
sudo apt-get update
sudo apt-get install maven
```

#### Set up environment variables

Please verify the following:

Ensure the `PATH` environment variable contains the full path to the bin folder containing **_Maven 3_**.

	```
	which mvn
	echo $PATH
	```
Ensure that the bin directory shown by the ```which mvn``` command matches one of the directories shown in your $PATH variable.
	If it does not:
	```
	export PATH=/path/to/mvn/bin:$PATH
	```

You can verify that the environment variables necessary to run **_Maven 3_** have been set correctly by running `mvn --version`.

<a name="installiot"/>
## Install Azure IoT device SDK for Java

- There are two ways to get the .jar library for the Azure IoT device SDK. You may either download the source code and build on your machine, or include the project as a dependency in your project if your project is a Maven project. Both methods are described below.

<a name="installiotsource">
### Build Azure IoT device SDK for Java from Sources
- Get a copy of the **Azure IoT device SDK** from GitHub. You should fetch a copy of the source from the **master** branch of the GitHub repository: <https://github.com/Azure/azure-iot-sdks>
- When you have obtained a copy of the source, you can build the SDK for Java.

Open a command prompt and use the following commands for the steps above:

```
	git clone https://github.com/Azure/azure-iot-sdks.git
	cd azure-iot-sdks/java/device
	mvn install
```

The compiled JAR file with all dependencies bundled in can then be found at:

```
{IoT device SDK root}/java/device/iothub-java-client/target/iothub-java-client-{version}-with-deps.jar
```

When you're ready to use the Java SDK in your own project, include this JAR file in your project to use the IoT device SDK.

<a name="installiotmaven">
### Get Azure IoT device SDK for Java from Maven (as a dependency)
_This is the recommended method of including the Azure IoT Device SDK in your project, however this method will only work if your project is a Maven project_

- Navigate to http://search.maven.org, search for **com.microsoft.azure.iothub-java-client** and take not of the latest version number (or the version number of whichever version of the sdk you desire to use).

In your main pom.xml file, add the Azure IoT Device SDK as a dependency using your desired version as follows:
```
<dependency>
    <groupId>com.microsoft.azure.iothub-java-client</groupId>
    <artifactId>iothub-java-client</artifactId>
    <version>1.0.0-preview.7</version>
	<!--This is the current version number as of the writing of this document. Yours may be different.-->
</dependency>
```

<a name="samplecode">
## Sample applications

This repository contains various .Net sample applications that illustrate how to use the Microsoft Azure IoT device SDK for Java. For more information, see the [readme][readme].

To learn how to run a simple *Getting started* Java application that sends messages to an IoT hub, see [Getting started - running a Java sample][lnk-getstarted].

[readme]: ../readme.md
[lnk-getstarted]: run_sample_on_java.md
=======
**Note:** The content you are looking for is now located at: <https://github.com/Azure/azure-iot-sdks/blob/master/doc/get_started/java-devbox-setup.md>.
>>>>>>> 1c7b74d3
<|MERGE_RESOLUTION|>--- conflicted
+++ resolved
@@ -1,158 +1 @@
-<<<<<<< HEAD
-# Prepare your development environment
-
-This document describes how to prepare your development environment to use the *Microsoft Azure IoT device SDK for Java*.
-
-- [Java JDK SE](#installjava)
-- [Maven 3](#installmaven)
-- [Azure IoT device SDK for Java](#installiot)
-	- [Build from source](#installiotsource)
-	- [Include using Maven](#installiotmaven)
-- [Application Samples](#samplecode)
-
-<a name="installjava"/>
-## Install Java JDK SE
-To use the SDK and run the samples you will need **Java SE 8**.
-
-### Windows
-For downloads and installation instructions go here: http://www.oracle.com/technetwork/java/javase/downloads/index.html
-
-#### Set up environment variables
-- Please make sure that the `PATH` environment variable includes the full path to the `jdk1.8.x\bin` directory. (Example: C:\\Program Files\\Java\\jdk1.8.0_60\\bin)
-- Please make sure that the `JAVA_HOME` environment variable includes the full path to the `jdk1.8.x` directory. (Example: JAVA_HOME=C:\\Program Files\\Java\\jdk1.8.0_60)
-
-You can test whether your `PATH` variable is set correctly by restarting your console and running `java -version`.
-
-### Linux
-
-**Note:** If you are running a version of Ubuntu below 14.10, you must run the command shown below to add the repository that contains the **openjdk-8-jdk** package to Ubuntu's list of software sources before you attempt to use the **apt-get** command to install openjdk-8-jdk:
-
-```
-sudo add-apt-repository ppa:openjdk-r/ppa
-```
-
-
-On Linux, the Java OpenJDK 8 can be installed as follows:
-
-```
-sudo apt-get update
-sudo apt-get install openjdk-8-jdk
-```
-
-#### Set up environment variables
-- Please make sure that the `PATH` environment variable includes the full path to the bin folder containing java.
-
-	```
-	which java
-	echo $PATH
-	```
-	Ensure that the bin directory shown by the ```which java``` command matches one of the directories shown in your $PATH variable.
-	If it does not:
-	```
-	export PATH=/path/to/java/bin:$PATH
-	```
-
-- Please make sure that the `JAVA_HOME` environment variable includes the full path to the jdk.
-
-	```
-	update-alternatives --config java
-	```
-	Take note of the jdk location. ```update-alternatives``` will show something similar to ***/usr/lib/jvm/java-8-openjdk-amd64/jre/bin/java***. The jdk directory would then be ***/usr/lib/jvm/java-8-openjdk-amd64/***.
-
-	```
-	export JAVA_HOME=/path/to/jdk
-	```
-
-
-<a name="installmaven"/>
-## Install Maven
-Using **_Maven 3_** is the recommended way to install **Azure IoT device SDK for Java**.
-
-### Windows
-For downloads and installation instructions go here: https://maven.apache.org/download.cgi
-
-#### Set up environment variables
-- Please make sure that the `PATH` environment variable includes the full path to the `apache-maven-3.x.x\bin` directory. (Example: F:\\Setups\\apache-maven-3.3.3\\bin). The `apache-maven-3.x.x` directory is where Maven 3 is installed.
-
-You can verify that the environment variables necessary to run **_Maven 3_** have been set correctly by restarting your console and running `mvn --version`.
-
-### Linux
-On Linux, Maven 3 can be installed as follows:
-
-```
-sudo apt-get update
-sudo apt-get install maven
-```
-
-#### Set up environment variables
-
-Please verify the following:
-
-Ensure the `PATH` environment variable contains the full path to the bin folder containing **_Maven 3_**.
-
-	```
-	which mvn
-	echo $PATH
-	```
-Ensure that the bin directory shown by the ```which mvn``` command matches one of the directories shown in your $PATH variable.
-	If it does not:
-	```
-	export PATH=/path/to/mvn/bin:$PATH
-	```
-
-You can verify that the environment variables necessary to run **_Maven 3_** have been set correctly by running `mvn --version`.
-
-<a name="installiot"/>
-## Install Azure IoT device SDK for Java
-
-- There are two ways to get the .jar library for the Azure IoT device SDK. You may either download the source code and build on your machine, or include the project as a dependency in your project if your project is a Maven project. Both methods are described below.
-
-<a name="installiotsource">
-### Build Azure IoT device SDK for Java from Sources
-- Get a copy of the **Azure IoT device SDK** from GitHub. You should fetch a copy of the source from the **master** branch of the GitHub repository: <https://github.com/Azure/azure-iot-sdks>
-- When you have obtained a copy of the source, you can build the SDK for Java.
-
-Open a command prompt and use the following commands for the steps above:
-
-```
-	git clone https://github.com/Azure/azure-iot-sdks.git
-	cd azure-iot-sdks/java/device
-	mvn install
-```
-
-The compiled JAR file with all dependencies bundled in can then be found at:
-
-```
-{IoT device SDK root}/java/device/iothub-java-client/target/iothub-java-client-{version}-with-deps.jar
-```
-
-When you're ready to use the Java SDK in your own project, include this JAR file in your project to use the IoT device SDK.
-
-<a name="installiotmaven">
-### Get Azure IoT device SDK for Java from Maven (as a dependency)
-_This is the recommended method of including the Azure IoT Device SDK in your project, however this method will only work if your project is a Maven project_
-
-- Navigate to http://search.maven.org, search for **com.microsoft.azure.iothub-java-client** and take not of the latest version number (or the version number of whichever version of the sdk you desire to use).
-
-In your main pom.xml file, add the Azure IoT Device SDK as a dependency using your desired version as follows:
-```
-<dependency>
-    <groupId>com.microsoft.azure.iothub-java-client</groupId>
-    <artifactId>iothub-java-client</artifactId>
-    <version>1.0.0-preview.7</version>
-	<!--This is the current version number as of the writing of this document. Yours may be different.-->
-</dependency>
-```
-
-<a name="samplecode">
-## Sample applications
-
-This repository contains various .Net sample applications that illustrate how to use the Microsoft Azure IoT device SDK for Java. For more information, see the [readme][readme].
-
-To learn how to run a simple *Getting started* Java application that sends messages to an IoT hub, see [Getting started - running a Java sample][lnk-getstarted].
-
-[readme]: ../readme.md
-[lnk-getstarted]: run_sample_on_java.md
-=======
-**Note:** The content you are looking for is now located at: <https://github.com/Azure/azure-iot-sdks/blob/master/doc/get_started/java-devbox-setup.md>.
->>>>>>> 1c7b74d3
+**Note:** The content you are looking for is now located at: <https://github.com/Azure/azure-iot-sdks/blob/master/doc/get_started/java-devbox-setup.md>.